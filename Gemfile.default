source "http://rubygems.org"

<<<<<<< HEAD
gem "activerecord", "~> 3.0.0"
gem "babosa"
# gem "activerecord", "~> 2.3"

gem "sqlite3-ruby"
gem "mocha"

# gem "jdbc-sqlite3"
# gem "activerecord-jdbcsqlite3-adapter"
# gem "mysql"
# gem "pg"
# gem "ffaker"
# gem "rbench"
=======
gemspec
>>>>>>> 404c4cb7
<|MERGE_RESOLUTION|>--- conflicted
+++ resolved
@@ -1,19 +1,3 @@
 source "http://rubygems.org"
 
-<<<<<<< HEAD
-gem "activerecord", "~> 3.0.0"
-gem "babosa"
-# gem "activerecord", "~> 2.3"
-
-gem "sqlite3-ruby"
-gem "mocha"
-
-# gem "jdbc-sqlite3"
-# gem "activerecord-jdbcsqlite3-adapter"
-# gem "mysql"
-# gem "pg"
-# gem "ffaker"
-# gem "rbench"
-=======
-gemspec
->>>>>>> 404c4cb7
+gemspec