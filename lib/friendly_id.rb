--- conflicted
+++ resolved
@@ -236,11 +236,7 @@
 
     # Returns the friendly id, or if none is available, the numeric id.
     def to_param
-<<<<<<< HEAD
-      slug ? slug.name : id.to_s
-=======
-      (slug && !slug.name.blank?) ? slug.name : id
->>>>>>> fc4ddacb
+      (slug && !slug.name.blank?) ? slug.name : id.to_s
     end
 
     # Generate the text for the friendly id, ensuring no duplication.
