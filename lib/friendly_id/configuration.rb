--- conflicted
+++ resolved
@@ -87,11 +87,7 @@
 
     def normalizer=(arg)
       return if arg.nil?
-<<<<<<< HEAD
-      warn("passing a block to has_friendly_id is deprecated and will be removed from 3.0. Please override #friendly_id_normalizer.")
-=======
-      raise("passing a block to has_friendly_id is deprecated and will be removed from 3.0. Please override #normalize_friendly_id.")
->>>>>>> 38c66ee6
+      warn("passing a block to has_friendly_id is deprecated and will be removed from 3.0. Please override #normalize_friendly_id.")
       @normalizer = arg
     end
 
